import { useState } from "react";
import { useAuth } from "@/hooks/use-auth";
import { Button } from "@/components/ui/button";
import { Card, CardContent } from "@/components/ui/card";
import { Input } from "@/components/ui/input";
import { Label } from "@/components/ui/label";
import { Avatar, AvatarImage, AvatarFallback } from "@/components/ui/avatar";
import { Tabs, TabsContent, TabsList, TabsTrigger } from "@/components/ui/tabs";
import { useMutation, useQuery } from "@tanstack/react-query";
import { apiRequest, queryClient } from "@/lib/queryClient";
import { useToast } from "@/hooks/use-toast";
import { User } from "@shared/schema";
import { LuUser, LuHistory, LuSettings } from "react-icons/lu";

export default function ProfilePage() {
  const { user } = useAuth();
  const { toast } = useToast();
  const [name, setName] = useState(user?.name || "");
  const [email, setEmail] = useState(user?.email || "");

  const { data: activities } = useQuery({
    queryKey: ["/api/user/activities"],
    enabled: !!user,
  });

  const updateProfileMutation = useMutation({
    mutationFn: async (data: Partial<User>) => {
      const res = await apiRequest("PATCH", `/api/user/profile`, data);
      return res.json();
    },
    onSuccess: (updatedUser) => {
      queryClient.setQueryData(["/api/user"], updatedUser);
      toast({
        title: "Profile updated",
        description: "Your profile has been updated successfully",
      });
    },
    onError: (error: Error) => {
      toast({
        title: "Failed to update profile",
        description: error.message,
        variant: "destructive",
      });
    },
  });

  const uploadProfilePictureMutation = useMutation({
    mutationFn: async (file: File) => {
      const formData = new FormData();
      formData.append("profilePicture", file);
      const res = await fetch("/api/user/profile-picture", {
        method: "POST",
        body: formData,
        credentials: "include",
      });
      if (!res.ok) {
        throw new Error("Failed to upload profile picture");
      }
      return res.json();
    },
    onSuccess: (updatedUser) => {
      queryClient.setQueryData(["/api/user"], updatedUser);
      toast({
        title: "Profile picture updated",
        description: "Your profile picture has been updated successfully",
      });
    },
    onError: (error: Error) => {
      toast({
        title: "Failed to upload profile picture",
        description: error.message,
        variant: "destructive",
      });
    },
  });

  const handleProfilePictureChange = (event: React.ChangeEvent<HTMLInputElement>) => {
    const file = event.target.files?.[0];
    if (file) {
      uploadProfilePictureMutation.mutate(file);
    }
  };

  return (
    <div className="min-h-screen p-8 bg-gradient-to-b from-indigo-600 via-[#241e95] to-indigo-800  text-white">
      <div className="max-w-4xl mx-auto space-y-8">
        <div className="flex items-center justify-between">
          <h1 className="text-3xl font-bold">Profile Settings</h1>
        </div>

        <div className="grid gap-8 md:grid-cols-[240px,1fr]">
          {/* Sidebar */}
<<<<<<< HEAD
          <Card className="bg-white/80 backdrop-blur-md border border-white/20 shadow-lg">
            <CardContent className="p-6 flex flex-col items-center space-y-4">
              <Avatar className="h-24 w-24 border-2 border-white/50 shadow-md">
                <AvatarImage src={user?.profilePicture || "/default-avatar.png"} />
                <AvatarFallback>{user?.name?.charAt(0).toUpperCase()}</AvatarFallback>
              </Avatar>
              <Input
                type="file"
                accept="image/*"
                onChange={handleProfilePictureChange}
                className="hidden"
                id="profile-picture"
              />
              <Button
                variant="outline"
                className="w-full border-white/30 bg-indigo-500 hover:bg-white/20 text-white transition"
                onClick={() => document.getElementById("profile-picture")?.click()}
              >
                Change Picture
              </Button>
              <p className="text-lg font-semibold">{user?.name}</p>
              <p className="text-sm opacity-80 font-semibold">{user?.email}</p>
            </CardContent>
          </Card>

          {/* Main Content */}
          <Card className="bg-white/80 backdrop-blur-md border border-white/20 shadow-lg">
            <CardContent className="p-6">
              <Tabs defaultValue="profile">
                <TabsList className="grid w-full grid-cols-3 bg-indigo-500 p-1 rounded-lg">
                  <TabsTrigger value="profile" className="flex items-center gap-2 px-4 py-2 text-white hover:bg-white/20 rounded-lg transition">
                    <LuUser className="h-5 w-5" />
                    Profile
                  </TabsTrigger>
                  <TabsTrigger value="activity" className="flex items-center gap-2 px-4 py-2 text-white hover:bg-white/20 rounded-lg transition">
                    <LuHistory className="h-5 w-5" />
                    Activity
                  </TabsTrigger>
                  {user?.role === "ADMIN" && (
                    <TabsTrigger value="flat" className="flex items-center gap-2 px-4 py-2 text-white hover:bg-white/20 rounded-lg transition">
                      <LuSettings className="h-5 w-5" />
                      Flat Settings
                    </TabsTrigger>
                  )}
                </TabsList>

                <TabsContent value="profile" className="space-y-4 mt-4">
                  <div>
                    <Label htmlFor="name">Name</Label>
                    <Input
                      id="name"
                      value={name}
                      onChange={(e) => setName(e.target.value)}
                      className="text-black"
                    />
                  </div>
                  <div>
                    <Label htmlFor="email">Email</Label>
                    <Input
                      id="email"
                      type="email"
                      value={email}
                      onChange={(e) => setEmail(e.target.value)}
                      className="text-black"
                    />
                  </div>
                  <Button
                    className="w-full px-4 py-2 bg-indigo-600 hover:bg-indigo-700 text-white rounded-lg shadow-md transition"
                    onClick={() => updateProfileMutation.mutate({ name, email })}
                    disabled={updateProfileMutation.isPending}
                  >
                    Save Changes
                  </Button>
                </TabsContent>

                <TabsContent value="activity" className="mt-4">
                  <div className="space-y-4">
                    <h3 className="text-lg font-semibold">Recent Activity</h3>
                    {activities?.map((activity: any) => (
                      <div key={activity._id} className="p-4 rounded-lg border border-white/30 bg-white/10">
                        <p className="font-medium">{activity.description}</p>
                        <p className="text-sm opacity-80">
                          {new Date(activity.timestamp).toLocaleString()}
                        </p>
                      </div>
                    ))}
                  </div>
                </TabsContent>

                {user?.role === "ADMIN" && (
                  <TabsContent value="flat" className="mt-4">
                    <div className="space-y-4">
                      <h3 className="text-lg font-semibold">Flat Settings</h3>
                      <div>
                        <Label>Flat Username</Label>
                        <p className="text-sm opacity-80">{user?.flatUsername}</p>
                      </div>
                    </div>
                  </TabsContent>
                )}
              </Tabs>
            </CardContent>
          </Card>
        </div>
      </div>
    </div>
=======
          <Card>
            <CardContent className="p-6">
              <div className="flex flex-col items-center space-y-4">
                <Avatar className="h-24 w-24">
                  <AvatarImage src={user?.profilePicture} />


                 <AvatarFallback>
                <img
                  src="https://i.pinimg.com/236x/34/cc/de/34ccde761b4737df092c6efec66d035e.jpg"
                  alt={user?.name?.charAt(0).toUpperCase()}
                  className="w-full h-full object-cover"
                />
              </AvatarFallback>
            </Avatar>
            <Input
              type="file"
              accept="image/*"
              onChange={handleProfilePictureChange}
              className="hidden"
              id="profile-picture"
            />
            <Button
              variant="outline"
              className="w-full"
              onClick={() => document.getElementById("profile-picture")?.click()}
            >
              Change Picture
            </Button>
            <p className="text-sm font-medium">{user?.name}</p>
            <p className="text-sm text-muted-foreground">{user?.email}</p>
        </div>
      </CardContent>
    </Card>

          {/* Main Content */ }
  <Card>
    <CardContent className="p-6">
      <Tabs defaultValue="profile">
        <TabsList className="grid w-full grid-cols-3">
          <TabsTrigger value="profile" className="flex items-center gap-2">
            <LuUser className="h-4 w-4" />
            Profile
          </TabsTrigger>
          <TabsTrigger value="activity" className="flex items-center gap-2">
            <LuHistory className="h-4 w-4" />
            Activity
          </TabsTrigger>
          {user?.role === "ADMIN" && (
            <TabsTrigger value="flat" className="flex items-center gap-2">
              <LuSettings className="h-4 w-4" />
              Flat Settings
            </TabsTrigger>
          )}
        </TabsList>

        <TabsContent value="profile" className="space-y-4 mt-4">
          <div>
            <Label htmlFor="name">Name</Label>
            <Input
              id="name"
              value={name}
              onChange={(e) => setName(e.target.value)}
            />
          </div>
          <div>
            <Label htmlFor="email">Email</Label>
            <Input
              id="email"
              type="email"
              value={email}
              onChange={(e) => setEmail(e.target.value)}
            />
          </div>
          <Button
            className="flex items-center gap-2 px-4 py-2 bg-indigo-600 hover:bg-indigo-700 text-white rounded-lg shadow-md transition"
            onClick={() => updateProfileMutation.mutate({ name, email })}
            disabled={updateProfileMutation.isPending}
          >
            Save Changes
          </Button>
        </TabsContent>

        <TabsContent value="activity" className="mt-4">
          <div className="space-y-4">
            <h3 className="text-lg font-semibold">Recent Activity</h3>
            {activities?.map((activity: any) => (
              <div
                key={activity._id}
                className="p-4 rounded-lg border bg-card text-card-foreground"
              >
                <p className="font-medium">{activity.description}</p>
                <p className="text-sm text-muted-foreground">
                  {new Date(activity.timestamp).toLocaleString()}
                </p>
              </div>
            ))}
          </div>
        </TabsContent>

        {user?.role === "ADMIN" && (
          <TabsContent value="flat" className="mt-4">
            <div className="space-y-4">
              <h3 className="text-lg font-semibold">Flat Settings</h3>
              <div>
                <Label>Flat Username</Label>
                <p className="text-sm text-muted-foreground">
                  {user?.flatUsername}
                </p>
              </div>
            </div>
          </TabsContent>
        )}
      </Tabs>
    </CardContent>
  </Card>
        </div >
      </div >
    </div >
>>>>>>> 047cc25d
  );
}<|MERGE_RESOLUTION|>--- conflicted
+++ resolved
@@ -90,48 +90,51 @@
 
         <div className="grid gap-8 md:grid-cols-[240px,1fr]">
           {/* Sidebar */}
-<<<<<<< HEAD
-          <Card className="bg-white/80 backdrop-blur-md border border-white/20 shadow-lg">
-            <CardContent className="p-6 flex flex-col items-center space-y-4">
-              <Avatar className="h-24 w-24 border-2 border-white/50 shadow-md">
-                <AvatarImage src={user?.profilePicture || "/default-avatar.png"} />
-                <AvatarFallback>{user?.name?.charAt(0).toUpperCase()}</AvatarFallback>
-              </Avatar>
-              <Input
-                type="file"
-                accept="image/*"
-                onChange={handleProfilePictureChange}
-                className="hidden"
-                id="profile-picture"
-              />
-              <Button
-                variant="outline"
-                className="w-full border-white/30 bg-indigo-500 hover:bg-white/20 text-white transition"
-                onClick={() => document.getElementById("profile-picture")?.click()}
-              >
-                Change Picture
-              </Button>
-              <p className="text-lg font-semibold">{user?.name}</p>
-              <p className="text-sm opacity-80 font-semibold">{user?.email}</p>
+          <Card>
+            <CardContent className="p-6">
+              <div className="flex flex-col items-center space-y-4">
+                <Avatar className="h-24 w-24">
+                  <AvatarImage src={user?.profilePicture} />
+                  <AvatarFallback>
+                    {user?.name?.charAt(0).toUpperCase()}
+                  </AvatarFallback>
+                </Avatar>
+                <Input
+                  type="file"
+                  accept="image/*"
+                  onChange={handleProfilePictureChange}
+                  className="hidden"
+                  id="profile-picture"
+                />
+                <Button
+                  variant="outline"
+                  className="w-full"
+                  onClick={() => document.getElementById("profile-picture")?.click()}
+                >
+                  Change Picture
+                </Button>
+                <p className="text-sm font-medium">{user?.name}</p>
+                <p className="text-sm text-muted-foreground">{user?.email}</p>
+              </div>
             </CardContent>
           </Card>
 
           {/* Main Content */}
-          <Card className="bg-white/80 backdrop-blur-md border border-white/20 shadow-lg">
+          <Card>
             <CardContent className="p-6">
               <Tabs defaultValue="profile">
-                <TabsList className="grid w-full grid-cols-3 bg-indigo-500 p-1 rounded-lg">
-                  <TabsTrigger value="profile" className="flex items-center gap-2 px-4 py-2 text-white hover:bg-white/20 rounded-lg transition">
-                    <LuUser className="h-5 w-5" />
+                <TabsList className="grid w-full grid-cols-3">
+                  <TabsTrigger value="profile" className="flex items-center gap-2">
+                    <LuUser className="h-4 w-4" />
                     Profile
                   </TabsTrigger>
-                  <TabsTrigger value="activity" className="flex items-center gap-2 px-4 py-2 text-white hover:bg-white/20 rounded-lg transition">
-                    <LuHistory className="h-5 w-5" />
+                  <TabsTrigger value="activity" className="flex items-center gap-2">
+                    <LuHistory className="h-4 w-4" />
                     Activity
                   </TabsTrigger>
                   {user?.role === "ADMIN" && (
-                    <TabsTrigger value="flat" className="flex items-center gap-2 px-4 py-2 text-white hover:bg-white/20 rounded-lg transition">
-                      <LuSettings className="h-5 w-5" />
+                    <TabsTrigger value="flat" className="flex items-center gap-2">
+                      <LuSettings className="h-4 w-4" />
                       Flat Settings
                     </TabsTrigger>
                   )}
@@ -144,7 +147,6 @@
                       id="name"
                       value={name}
                       onChange={(e) => setName(e.target.value)}
-                      className="text-black"
                     />
                   </div>
                   <div>
@@ -154,11 +156,10 @@
                       type="email"
                       value={email}
                       onChange={(e) => setEmail(e.target.value)}
-                      className="text-black"
                     />
                   </div>
                   <Button
-                    className="w-full px-4 py-2 bg-indigo-600 hover:bg-indigo-700 text-white rounded-lg shadow-md transition"
+                  className="flex items-center gap-2 px-4 py-2 bg-indigo-600 hover:bg-indigo-700 text-white rounded-lg shadow-md transition"
                     onClick={() => updateProfileMutation.mutate({ name, email })}
                     disabled={updateProfileMutation.isPending}
                   >
@@ -170,9 +171,12 @@
                   <div className="space-y-4">
                     <h3 className="text-lg font-semibold">Recent Activity</h3>
                     {activities?.map((activity: any) => (
-                      <div key={activity._id} className="p-4 rounded-lg border border-white/30 bg-white/10">
+                      <div
+                        key={activity._id}
+                        className="p-4 rounded-lg border bg-card text-card-foreground"
+                      >
                         <p className="font-medium">{activity.description}</p>
-                        <p className="text-sm opacity-80">
+                        <p className="text-sm text-muted-foreground">
                           {new Date(activity.timestamp).toLocaleString()}
                         </p>
                       </div>
@@ -186,7 +190,9 @@
                       <h3 className="text-lg font-semibold">Flat Settings</h3>
                       <div>
                         <Label>Flat Username</Label>
-                        <p className="text-sm opacity-80">{user?.flatUsername}</p>
+                        <p className="text-sm text-muted-foreground">
+                          {user?.flatUsername}
+                        </p>
                       </div>
                     </div>
                   </TabsContent>
@@ -197,126 +203,5 @@
         </div>
       </div>
     </div>
-=======
-          <Card>
-            <CardContent className="p-6">
-              <div className="flex flex-col items-center space-y-4">
-                <Avatar className="h-24 w-24">
-                  <AvatarImage src={user?.profilePicture} />
-
-
-                 <AvatarFallback>
-                <img
-                  src="https://i.pinimg.com/236x/34/cc/de/34ccde761b4737df092c6efec66d035e.jpg"
-                  alt={user?.name?.charAt(0).toUpperCase()}
-                  className="w-full h-full object-cover"
-                />
-              </AvatarFallback>
-            </Avatar>
-            <Input
-              type="file"
-              accept="image/*"
-              onChange={handleProfilePictureChange}
-              className="hidden"
-              id="profile-picture"
-            />
-            <Button
-              variant="outline"
-              className="w-full"
-              onClick={() => document.getElementById("profile-picture")?.click()}
-            >
-              Change Picture
-            </Button>
-            <p className="text-sm font-medium">{user?.name}</p>
-            <p className="text-sm text-muted-foreground">{user?.email}</p>
-        </div>
-      </CardContent>
-    </Card>
-
-          {/* Main Content */ }
-  <Card>
-    <CardContent className="p-6">
-      <Tabs defaultValue="profile">
-        <TabsList className="grid w-full grid-cols-3">
-          <TabsTrigger value="profile" className="flex items-center gap-2">
-            <LuUser className="h-4 w-4" />
-            Profile
-          </TabsTrigger>
-          <TabsTrigger value="activity" className="flex items-center gap-2">
-            <LuHistory className="h-4 w-4" />
-            Activity
-          </TabsTrigger>
-          {user?.role === "ADMIN" && (
-            <TabsTrigger value="flat" className="flex items-center gap-2">
-              <LuSettings className="h-4 w-4" />
-              Flat Settings
-            </TabsTrigger>
-          )}
-        </TabsList>
-
-        <TabsContent value="profile" className="space-y-4 mt-4">
-          <div>
-            <Label htmlFor="name">Name</Label>
-            <Input
-              id="name"
-              value={name}
-              onChange={(e) => setName(e.target.value)}
-            />
-          </div>
-          <div>
-            <Label htmlFor="email">Email</Label>
-            <Input
-              id="email"
-              type="email"
-              value={email}
-              onChange={(e) => setEmail(e.target.value)}
-            />
-          </div>
-          <Button
-            className="flex items-center gap-2 px-4 py-2 bg-indigo-600 hover:bg-indigo-700 text-white rounded-lg shadow-md transition"
-            onClick={() => updateProfileMutation.mutate({ name, email })}
-            disabled={updateProfileMutation.isPending}
-          >
-            Save Changes
-          </Button>
-        </TabsContent>
-
-        <TabsContent value="activity" className="mt-4">
-          <div className="space-y-4">
-            <h3 className="text-lg font-semibold">Recent Activity</h3>
-            {activities?.map((activity: any) => (
-              <div
-                key={activity._id}
-                className="p-4 rounded-lg border bg-card text-card-foreground"
-              >
-                <p className="font-medium">{activity.description}</p>
-                <p className="text-sm text-muted-foreground">
-                  {new Date(activity.timestamp).toLocaleString()}
-                </p>
-              </div>
-            ))}
-          </div>
-        </TabsContent>
-
-        {user?.role === "ADMIN" && (
-          <TabsContent value="flat" className="mt-4">
-            <div className="space-y-4">
-              <h3 className="text-lg font-semibold">Flat Settings</h3>
-              <div>
-                <Label>Flat Username</Label>
-                <p className="text-sm text-muted-foreground">
-                  {user?.flatUsername}
-                </p>
-              </div>
-            </div>
-          </TabsContent>
-        )}
-      </Tabs>
-    </CardContent>
-  </Card>
-        </div >
-      </div >
-    </div >
->>>>>>> 047cc25d
   );
 }